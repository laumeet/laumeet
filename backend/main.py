--- conflicted
+++ resolved
@@ -237,109 +237,6 @@
 @app.route("/login", methods=["POST", "OPTIONS"])
 @cross_origin(supports_credentials=True)
 def login():
-<<<<<<< HEAD
-    """
-    User authentication endpoint
-    Verifies credentials and returns JWT tokens if valid
-    """
-    data = request.json or {}  # Get request data
-    username = data.get("username")
-    password = data.get("password")
-
-    # Basic validation
-    if not username or not password:
-        return jsonify({"success": False, "message": "Username and password required"}), 400
-
-    # Find user by username
-    user = User.query.filter_by(username=username).first()
-
-    # Check if user exists and password is correct
-    if not user or not user.check_password(password):
-        return jsonify({"success": False, "message": "Invalid username or password"}), 401
-
-    # Create JWT tokens
-    access_token = create_access_token(identity=user)
-    refresh_token = create_refresh_token(identity=user)
-
-    # Prepare success response
-    response = jsonify({
-        "success": True,
-        "message": "Login successful",
-        "user": user.to_dict(),  # Return user profile data
-        "access_token": access_token,
-        "refresh_token": refresh_token
-    })
-
-    # Set JWT cookies for browser
-    set_access_cookies(response, access_token)
-    set_refresh_cookies(response, refresh_token)
-
-    # Set "is_logged_in" cookie for Next.js middleware
-    response.set_cookie(
-        "is_logged_in",
-        "true",
-        httponly=False,     # accessible by frontend JS
-        secure=True,        # required for HTTPS in production
-        samesite="None"     # cross-site allowed
-    )
-
-    return response, 200
-
-
-
-@app.route("/logout", methods=["POST"])
-@jwt_required(verify_type=False)  # allow both access and refresh tokens
-def logout():
-    """
-    Logout endpoint
-    Revokes the current JWT (access orn refresh) and clears cookies.
-    """
-    jti = get_jwt()["jti"]             # Unique token ID
-    token_type = get_jwt()["type"]     # "access" or "refresh"
-    user_id = get_jwt_identity()       # Current user public_id
-
-    # Find user by public_id
-    user = User.query.filter_by(public_id=user_id).first()
-
-    if not user:
-        return jsonify({"success": False, "message": "User not found"}), 404
-
-    # Add token to blocklist
-    db.session.add(TokenBlocklist(
-        jti=jti,
-        token_type=token_type,
-        user_id=user.id,
-        revoked_at=datetime.utcnow(),
-        expires=datetime.fromtimestamp(get_jwt()["exp"], tz=timezone.utc)
-    ))
-    db.session.commit()
-
-    # Build response
-    response = jsonify({
-        "success": True,
-        "message": "Successfully logged out"
-    })
-
-    # Remove JWT cookies (for browser-based clients)
-    unset_jwt_cookies(response)
-
-    # Remove the "is_logged_in" cookie for Next.js middleware
-    response.set_cookie(
-        "is_logged_in",
-        "false",
-        httponly=False,   # accessible by frontend
-        secure=True,      # required in production for HTTPS
-        samesite="None"   # allow cross-site
-    )
-
-    return response, 200
-
-
-
-
-
-@app.route("/forgot-password", methods=["POST"])
-=======
     if request.method == "OPTIONS": return jsonify(success=True), 200
     try:
         data = request.json or {}
@@ -370,7 +267,6 @@
 
 @app.route("/forgot-password", methods=["POST", "OPTIONS"])
 @cross_origin(supports_credentials=True)
->>>>>>> 8098b014
 def forgot_password():
     if request.method == "OPTIONS": return jsonify(success=True), 200
     try:
