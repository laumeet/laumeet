--- conflicted
+++ resolved
@@ -4,7 +4,10 @@
     <option name="autoReloadType" value="SELECTIVE" />
   </component>
   <component name="ChangeListManager">
-    <list default="true" id="b3ce0ac2-3b6b-42bf-8506-5366e8b4fb98" name="Changes" comment="dotenv&#10;testing" />
+    <list default="true" id="b3ce0ac2-3b6b-42bf-8506-5366e8b4fb98" name="Changes" comment="suscription&#10;testing">
+      <change beforePath="$PROJECT_DIR$/.idea/workspace.xml" beforeDir="false" afterPath="$PROJECT_DIR$/.idea/workspace.xml" afterDir="false" />
+      <change beforePath="$PROJECT_DIR$/backend/requirements.txt" beforeDir="false" afterPath="$PROJECT_DIR$/backend/requirements.txt" afterDir="false" />
+    </list>
     <option name="SHOW_DIALOG" value="false" />
     <option name="HIGHLIGHT_CONFLICTS" value="true" />
     <option name="HIGHLIGHT_NON_ACTIVE_CHANGELIST" value="false" />
@@ -97,8 +100,14 @@
       <option name="presentableId" value="Default" />
       <updated>1758428877896</updated>
     </task>
-<<<<<<< HEAD
-=======
+    <task id="LOCAL-00014" summary="add gunicorn to requirement">
+      <option name="closed" value="true" />
+      <created>1758917542855</created>
+      <option name="number" value="00014" />
+      <option name="presentableId" value="LOCAL-00014" />
+      <option name="project" value="LOCAL" />
+      <updated>1758917542855</updated>
+    </task>
     <task id="LOCAL-00015" summary="Added an Admin">
       <option name="closed" value="true" />
       <created>1758961173450</created>
@@ -107,7 +116,6 @@
       <option name="project" value="LOCAL" />
       <updated>1758961173450</updated>
     </task>
->>>>>>> fb9f5cd2
     <task id="LOCAL-00016" summary="Added an Admin">
       <option name="closed" value="true" />
       <created>1758961281056</created>
@@ -484,27 +492,7 @@
       <option name="project" value="LOCAL" />
       <updated>1760457886956</updated>
     </task>
-    <task id="LOCAL-00063" summary="dotenv&#10;testing">
-      <option name="closed" value="true" />
-      <created>1760458701342</created>
-      <option name="number" value="00063" />
-      <option name="presentableId" value="LOCAL-00063" />
-      <option name="project" value="LOCAL" />
-      <updated>1760458701343</updated>
-    </task>
-<<<<<<< HEAD
-    <task id="LOCAL-00064" summary="dotenv&#10;testing">
-      <option name="closed" value="true" />
-      <created>1760458920115</created>
-      <option name="number" value="00064" />
-      <option name="presentableId" value="LOCAL-00064" />
-      <option name="project" value="LOCAL" />
-      <updated>1760458920116</updated>
-    </task>
-    <option name="localTasksCounter" value="65" />
-=======
-    <option name="localTasksCounter" value="64" />
->>>>>>> fb9f5cd2
+    <option name="localTasksCounter" value="63" />
     <servers />
   </component>
   <component name="Vcs.Log.Tabs.Properties">
@@ -551,6 +539,7 @@
     </option>
   </component>
   <component name="VcsManagerConfiguration">
+    <MESSAGE value="cors" />
     <MESSAGE value="token" />
     <MESSAGE value="now" />
     <MESSAGE value="added swipe and explore API" />
@@ -575,7 +564,6 @@
     <MESSAGE value="database" />
     <MESSAGE value="testing&#10;testing" />
     <MESSAGE value="suscription&#10;testing" />
-    <MESSAGE value="dotenv&#10;testing" />
-    <option name="LAST_COMMIT_MESSAGE" value="dotenv&#10;testing" />
+    <option name="LAST_COMMIT_MESSAGE" value="suscription&#10;testing" />
   </component>
 </project>